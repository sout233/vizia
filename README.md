--- conflicted
+++ resolved
@@ -61,12 +61,6 @@
 ```rust, no_run
 use vizia::prelude::*;
 
-<<<<<<< HEAD
-=======
-```rust
-use vizia::prelude::*;
-
->>>>>>> 332c63c5
 // Define some model data
 #[derive(Lens)]
 pub struct AppData {
@@ -88,25 +82,6 @@
         });
     }
 }
-<<<<<<< HEAD
-
-// Create an application with a single default window
-Application::new(|cx| {
-    
-    // Build the model data into the tree
-    AppData { count: 0 }.build(cx);
-
-    HStack::new(cx, |cx| {
-        // Declare a button which emits an event
-        Button::new(cx, 
-          |cx| cx.emit(AppEvent::Increment), 
-          |cx| Label::new(cx, "Increment")
-        );
-        
-        // Declare a label which is bound to part of the model, updating if it changes
-        Label::new(cx, AppData::count)
-            .width(Pixels(50.0));
-=======
 fn main() {
     Application::new(|cx| {
         // Build the model data into the tree
@@ -121,7 +96,6 @@
         })
         .child_space(Stretch(1.0))
         .col_between(Pixels(50.0));
->>>>>>> 332c63c5
     })
     .title("Counter")
     .inner_size((400, 100))
