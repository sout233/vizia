--- conflicted
+++ resolved
@@ -190,11 +190,8 @@
         #module_vis mod #twizzled_name {
             #(#defs)*
             #[derive(Debug, Copy, Clone, Hash, PartialEq, Eq)]
-<<<<<<< HEAD
             #[doc = #root_docs]
-=======
             #[allow(non_camel_case_types)]
->>>>>>> 4e5ad543
             #struct_vis struct root#lens_ty_generics(#(#phantom_decls),*);
 
             impl #lens_ty_generics root#lens_ty_generics{
