--- conflicted
+++ resolved
@@ -20,23 +20,15 @@
 vizia_window = { path = "../vizia_window" }
 
 winit = { version = "0.27.2", default-features = false }
-<<<<<<< HEAD
-femtovg = { git = "https://github.com/femtovg/femtovg", rev = "018883b4a22805992f90e373e85020e9732bd11e", default-features = false }
-=======
 femtovg = { git = "https://github.com/rhelmot/femtovg", rev = "e1f3f05cc050c0ed69ca702b368bb5d4eb2cabff", default-features = false }
 #femtovg = { path = "../../../femtovg", default-features = false }
->>>>>>> 8359c4df
 glutin = { version = "0.29.1", default-features = false, optional = true }
 copypasta = {version = "0.8.1", optional = true, default-features = false }
 
 [target.'cfg(not(target_arch = "wasm32"))'.dependencies]
 glutin = { version = "0.29.1", default-features = false }
-<<<<<<< HEAD
-femtovg = { git = "https://github.com/femtovg/femtovg", rev = "018883b4a22805992f90e373e85020e9732bd11e", features = ["glutin"] }
-=======
 femtovg = { git = "https://github.com/rhelmot/femtovg", rev = "e1f3f05cc050c0ed69ca702b368bb5d4eb2cabff", features = ["glutin"] }
 #femtovg = { path = "../../../femtovg", default-features = false, features = ["glutin"] }
->>>>>>> 8359c4df
 
 [target.'cfg(target_arch = "wasm32")'.dependencies]
 wasm-bindgen = { version = "0.2" }
