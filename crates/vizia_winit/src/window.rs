--- conflicted
+++ resolved
@@ -117,11 +117,7 @@
 
         // Build the femtovg renderer
         let renderer = unsafe {
-<<<<<<< HEAD
-            OpenGl::new_from_function(|s| handle.get_proc_address(s))
-=======
             OpenGl::new_from_function(|s| handle.get_proc_address(s) as *const _)
->>>>>>> 206f356b
                 .expect("Cannot create renderer")
         };
 
