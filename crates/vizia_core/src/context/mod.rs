--- conflicted
+++ resolved
@@ -481,7 +481,6 @@
         AnimationBuilder::new(id, self, duration)
     }
 
-<<<<<<< HEAD
     pub fn reload_styles(&mut self) -> Result<(), std::io::Error> {
         if self.resource_manager.themes.is_empty() && self.resource_manager.stylesheets.is_empty() {
             return Ok(());
@@ -516,8 +515,6 @@
         Ok(())
     }
 
-=======
->>>>>>> c93620e0
     pub fn set_image_loader<F: 'static + Fn(&mut Context, &str)>(&mut self, loader: F) {
         self.resource_manager.image_loader = Some(Box::new(loader));
     }
