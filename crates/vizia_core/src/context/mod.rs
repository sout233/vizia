--- conflicted
+++ resolved
@@ -501,7 +501,6 @@
         AnimationBuilder::new(id, self, duration)
     }
 
-<<<<<<< HEAD
     pub fn reload_styles(&mut self) -> Result<(), std::io::Error> {
         if self.resource_manager.themes.is_empty() && self.resource_manager.stylesheets.is_empty() {
             return Ok(());
@@ -536,10 +535,7 @@
         Ok(())
     }
 
-    pub fn set_image_loader<F: 'static + Fn(&mut Context, &str)>(&mut self, loader: F) {
-=======
     pub fn set_image_loader<F: 'static + Fn(&mut ResourceContext, &str)>(&mut self, loader: F) {
->>>>>>> 4e391455
         self.resource_manager.image_loader = Some(Box::new(loader));
     }
 
