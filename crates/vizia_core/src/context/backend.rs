use std::any::Any;
use std::collections::HashSet;

use femtovg::{renderer::OpenGl, Canvas};

use super::EventProxy;
use crate::style::SystemFlags;
use crate::{
<<<<<<< HEAD
    cache::CachedData, environment::Environment, events::ViewHandler, layout::geometry_changed,
    prelude::*, state::ModelOrView, style::Style, systems::*,
=======
    binding::ModelOrView,
    cache::{BoundingBox, CachedData},
    environment::Environment,
    layout::geometry_changed,
    prelude::*,
    style::{PseudoClass, Style},
    systems::*,
>>>>>>> df560a85
};
use vizia_id::GenerationalId;

pub use crate::text::cosmic::TextConfig;

#[cfg(feature = "clipboard")]
use copypasta::ClipboardProvider;

/// Context used to integrate vizia with windowing backends such as winit and baseview.
pub struct BackendContext<'a>(pub &'a mut Context);

impl<'a> BackendContext<'a> {
    /// Creates a new instance of a backend context.
    pub fn new(cx: &'a mut Context) -> Self {
        Self(cx)
    }

    pub fn mutate_window<W: Any, F: Fn(&mut BackendContext, &W)>(&mut self, f: F) {
        if let Some(window_event_handler) = self.0.views.remove(&Entity::root()) {
            if let Some(window) = window_event_handler.downcast_ref::<W>() {
                f(self, window);
            }

            self.0.views.insert(Entity::root(), window_event_handler);
        }
    }

    pub fn add_window<W: View>(&mut self, window: W) {
        self.0.views.insert(Entity::root(), Box::new(window));
    }

    /// Returns a mutable reference to the style data.
    pub fn style(&mut self) -> &mut Style {
        &mut self.0.style
    }

    /// Returns a mutable reference to the cache of computed properties data.
    pub fn cache(&mut self) -> &mut CachedData {
        &mut self.0.cache
    }

    pub fn modifiers(&mut self) -> &mut Modifiers {
        &mut self.0.modifiers
    }

    pub fn focused(&self) -> Entity {
        self.0.focused
    }

    /// The window's size in logical pixels, before
    /// [`user_scale_factor()`][Self::user_scale_factor()] gets applied to it. If this value changed
    /// during a frame then the window will be resized and a [`WindowEvent::GeometryChanged`] will be
    /// emitted.
    pub fn window_size(&mut self) -> &mut WindowSize {
        &mut self.0.window_size
    }

    /// A scale factor used for uniformly scaling the window independently of any HiDPI scaling.
    /// `window_size` gets multplied with this factor to get the actual logical window size. If this
    /// changes during a frame, then the window will be resized at the end of the frame and a
    /// [`WindowEvent::GeometryChanged`] will be emitted. This can be initialized using
    /// [`WindowDescription::user_scale_factor`][crate::WindowDescription::user_scale_factor].
    pub fn user_scale_factor(&mut self) -> &mut f64 {
        &mut self.0.user_scale_factor
    }

    pub fn add_main_window(
        &mut self,
        window_description: &WindowDescription,
        mut canvas: Canvas<OpenGl>,
        dpi_factor: f32,
    ) {
        let physical_width = window_description.inner_size.width as f32 * dpi_factor;
        let physical_height = window_description.inner_size.height as f32 * dpi_factor;

        // Scale factor is set to 1.0 here because scaling is applied prior to rendering
        canvas.set_size(physical_width as u32, physical_height as u32, 1.0);
        canvas.clear_rect(
            0,
            0,
            physical_width as u32,
            physical_height as u32,
            femtovg::Color::rgb(255, 0, 0),
        );

        self.0.style.dpi_factor = dpi_factor as f64;

        self.0.cache.set_width(Entity::root(), physical_width);
        self.0.cache.set_height(Entity::root(), physical_height);

        self.0
            .style
            .width
            .insert(Entity::root(), Units::Pixels(window_description.inner_size.width as f32));
        self.0
            .style
            .height
            .insert(Entity::root(), Units::Pixels(window_description.inner_size.height as f32));

        self.0.style.disabled.insert(Entity::root(), false);

        self.0.canvases.insert(Entity::root(), canvas);
    }

    pub fn environment(&self) -> &Environment {
        self.0.data::<Environment>().unwrap()
    }

    pub fn context(&mut self) -> &mut Context {
        self.0
    }

    pub fn remove_all_children(&mut self) {
        self.0.remove_children(Entity::root());
    }

    pub fn draw(&mut self) {
        draw_system(self.0);
    }

    pub fn load_images(&mut self) {
        image_system(self.0);
    }

    /// Set the current entity. This is useful in user code when you're performing black magic and
    /// want to trick other parts of the code into thinking you're processing some other part of the
    /// tree.
    pub fn set_current(&mut self, e: Entity) {
        self.0.current = e;
    }

    /// Sets the default text configuration to use for text rendering.
    pub fn set_text_config(&mut self, text_config: TextConfig) {
        self.0.text_config = text_config;
    }

    /// Temporarily sets the current entity, calls the provided closure, and then resets the current entity back to previous.
    pub fn with_current(&mut self, e: Entity, f: impl FnOnce(&mut Context)) {
        let prev = self.0.current;
        self.0.current = e;
        f(self.0);
        self.0.current = prev;
    }

    /// You should not call this method unless you are writing a windowing backend, in which case
    /// you should consult the existing windowing backends for usage information.
    pub fn set_event_proxy(&mut self, proxy: Box<dyn EventProxy>) {
        if self.0.event_proxy.is_some() {
            panic!("Set the event proxy twice. This should never happen.");
        }

        self.0.event_proxy = Some(proxy);
    }

    /// You should not call this method unless you are writing a windowing backend, in which case
    /// you should consult the existing windowing backends for usage information.
    #[cfg(feature = "clipboard")]
    pub fn set_clipboard_provider(&mut self, clipboard: Box<dyn ClipboardProvider>) {
        self.0.clipboard = clipboard;
    }

    /// Send an event with custom origin and propagation information.
    pub fn send_event(&mut self, event: Event) {
        self.0.event_queue.push_back(event);
    }

    /// Check whether there are any events in the queue waiting for the next event dispatch cycle.
    pub fn has_queued_events(&self) -> bool {
        !self.0.event_queue.is_empty()
    }

    pub fn accesskit_node_classes(&mut self) -> &mut accesskit::NodeClassSet {
        &mut self.style().accesskit_node_classes
    }

    /// For each binding or data observer, check if its data has changed, and if so, rerun its
    /// builder/body.
    pub fn process_data_updates(&mut self) {
        let mut observers: HashSet<Entity> = HashSet::new();

        for entity in self.0.tree.into_iter() {
            if let Some(model_data_store) = self.0.data.get_mut(entity) {
                // Determine observers of model data
                for (_, model) in model_data_store.models.iter() {
                    let model = ModelOrView::Model(model.as_ref());

                    for (_, store) in model_data_store.stores.iter_mut() {
                        if store.update(model) {
                            observers.extend(store.observers().iter())
                        }
                    }
                }

                // Determine observers of view data
                for (_, store) in model_data_store.stores.iter_mut() {
                    if let Some(view_handler) = self.0.views.get(&entity) {
                        let view_model = ModelOrView::View(view_handler.as_ref());

                        if store.update(view_model) {
                            observers.extend(store.observers().iter())
                        }
                    }
                }
            }
        }

        for img in self.0.resource_manager.images.values_mut() {
            if img.dirty {
                observers.extend(img.observers.iter());
                img.dirty = false;
            }
        }

        let ordered_observers =
            self.0.tree.into_iter().filter(|ent| observers.contains(ent)).collect::<Vec<_>>();

        // Update observers in tree order
        for observer in ordered_observers.into_iter() {
            if !self.0.entity_manager.is_alive(observer) {
                continue;
            }

            if let Some(mut binding) = self.0.bindings.remove(&observer) {
                let prev = self.0.current;
                self.0.current = observer;
                binding.update(self.0);
                self.0.current = prev;
                self.0.bindings.insert(observer, binding);
            }
        }
    }

    pub fn process_tree_updates(&mut self, process: impl Fn(&Vec<accesskit::TreeUpdate>)) {
        accessibility_system(self.0);

        (process)(&self.0.tree_updates);

        self.0.tree_updates.clear();
    }

    pub fn process_style_updates(&mut self) {
        // Apply any inline style inheritance.
        inline_inheritance_system(self.0);

        style_system(self.0);

        shared_inheritance_system(self.0);

        // Load any unloaded images and remove unused images.
        image_system(self.0);
    }

    // Returns true if animations are playing
    pub fn process_animations(&mut self) -> bool {
        animation_system(self.0)
    }

    /// Massages the style system until everything is coherent
    pub fn process_visual_updates(&mut self) {
        // Perform layout.
        layout_system(self.0);

        // Emit any geometry changed events.
        geometry_changed(self.0);
    }

    pub fn emit_origin<M: Send + Any>(&mut self, message: M) {
        self.0.event_queue.push_back(
            Event::new(message)
                .target(self.0.current)
                .origin(Entity::root())
                .propagate(Propagation::Up),
        );
    }

    pub fn needs_refresh(&mut self) {
        self.0.style.system_flags = SystemFlags::all();
    }
}<|MERGE_RESOLUTION|>--- conflicted
+++ resolved
@@ -6,18 +6,8 @@
 use super::EventProxy;
 use crate::style::SystemFlags;
 use crate::{
-<<<<<<< HEAD
-    cache::CachedData, environment::Environment, events::ViewHandler, layout::geometry_changed,
-    prelude::*, state::ModelOrView, style::Style, systems::*,
-=======
-    binding::ModelOrView,
-    cache::{BoundingBox, CachedData},
-    environment::Environment,
-    layout::geometry_changed,
-    prelude::*,
-    style::{PseudoClass, Style},
-    systems::*,
->>>>>>> df560a85
+    binding::ModelOrView, cache::CachedData, environment::Environment, layout::geometry_changed,
+    prelude::*, style::Style, systems::*,
 };
 use vizia_id::GenerationalId;
 
