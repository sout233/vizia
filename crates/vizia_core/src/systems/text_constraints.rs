use crate::prelude::*;
use vizia_id::GenerationalId;

// Apply this before layout
// THE GOAL OF THIS FUNCTION: set content-width and content-height
pub fn text_constraints_system(cx: &mut Context, tree: &Tree<Entity>) {
    let mut draw_tree: Vec<Entity> = tree.into_iter().collect();
    draw_tree.sort_by_cached_key(|entity| cx.cache.get_z_index(*entity));

    for entity in draw_tree.into_iter() {
        if entity == Entity::root() {
            continue;
        }

        if cx.cache.display.get(entity) == Some(&Display::None) {
            continue;
        }

        if tree.is_ignored(entity) {
            continue;
        }

        // content-size is only used if any dimension is auto
        if cx.style.min_width.get(entity).copied().unwrap_or_default() != Units::Auto
            && cx.style.min_height.get(entity).copied().unwrap_or_default() != Units::Auto
            && cx.style.width.get(entity).copied().unwrap_or_default() != Units::Auto
            && cx.style.height.get(entity).copied().unwrap_or_default() != Units::Auto
            && cx.style.max_width.get(entity).map_or(true, |w| w != &Units::Auto)
            && cx.style.max_height.get(entity).map_or(true, |h| h != &Units::Auto)
        {
            continue;
        }

        let desired_width = cx.style.width.get(entity).cloned().unwrap_or_default();
        let desired_height = cx.style.height.get(entity).cloned().unwrap_or_default();
        let style = &cx.style;
        let image = style.image.get(entity);

        if (cx.text_context.has_buffer(entity) || image.is_some())
            && (desired_width == Auto || desired_height == Auto)
        {
<<<<<<< HEAD
            let parent = cx.tree.get_layout_parent(entity).expect("Failed to find parent somehow");
            let parent_width = cx.cache.get_width(parent);

            let border_width = match cx.style.border_width.get(entity).cloned().unwrap_or_default()
            {
                Units::Pixels(val) => (val * cx.style.dpi_factor as f32).round(),
                Units::Percentage(val) => parent_width * val,
                _ => 0.0,
            };

=======
>>>>>>> 8359c4df
            let child_left = cx.style.child_left.get(entity).cloned().unwrap_or_default();
            let child_right = cx.style.child_right.get(entity).cloned().unwrap_or_default();
            let child_top = cx.style.child_top.get(entity).cloned().unwrap_or_default();
            let child_bottom = cx.style.child_bottom.get(entity).cloned().unwrap_or_default();

            let mut child_space_x = 0.0;
            let mut child_space_y = 0.0;

            // shrink the bounding box based on pixel values
            if let Pixels(val) = child_left {
                let val = val * cx.style.dpi_factor as f32;
                child_space_x += val;
            }
            if let Pixels(val) = child_right {
                let val = val * cx.style.dpi_factor as f32;
                child_space_x += val;
            }
            if let Pixels(val) = child_top {
                let val = val * cx.style.dpi_factor as f32;
                child_space_y += val;
            }
            if let Pixels(val) = child_bottom {
                let val = val * cx.style.dpi_factor as f32;
                child_space_y += val;
            }

            let mut content_width = 0.0;
            let mut content_height = 0.0;

            if cx.text_context.has_buffer(entity) {
                cx.text_context.sync_styles(entity, &cx.style);
                let (text_width, text_height) = cx.text_context.with_buffer(entity, |buf| {
                    buf.set_size(i32::MAX, i32::MAX);
                    let w = buf
                        .layout_runs()
                        .filter_map(|r| (!r.line_w.is_nan()).then_some(r.line_w))
                        .max_by(|f1, f2| f1.partial_cmp(f2).unwrap())
                        .unwrap_or_default();
                    let h = buf.layout_runs().len() as f32 * buf.metrics().line_height as f32;
                    (w, h)
                });

                // Add an extra pixel to account for AA
                let text_width = text_width.round() + 1.0 + child_space_x;
                let text_height = text_height.round() + 1.0 + child_space_y;

                if content_width < text_width {
                    content_width = text_width;
                }
                if content_height < text_height {
                    content_height = text_height;
                }
            }

            if let Some(image_name) = cx.style.image.get(entity) {
                if let Some(img) = cx.resource_manager.images.get(image_name) {
                    let (image_width, image_height) = img.image.dimensions();
                    let image_width = image_width as f32;
                    let image_height = image_height as f32;

                    if content_width < image_width {
                        content_width = image_width;
                    }
                    if content_height < image_height {
                        content_height = image_height;
                    }
                }
            }

            cx.style.content_width.insert(entity, content_width / cx.style.dpi_factor as f32);
            cx.style.content_height.insert(entity, content_height / cx.style.dpi_factor as f32);
        } else if cx.text_context.has_buffer(entity) {
            cx.text_context.with_buffer(entity, |buf| buf.set_size(i32::MAX, i32::MAX));
        }
    }
}<|MERGE_RESOLUTION|>--- conflicted
+++ resolved
@@ -39,19 +39,6 @@
         if (cx.text_context.has_buffer(entity) || image.is_some())
             && (desired_width == Auto || desired_height == Auto)
         {
-<<<<<<< HEAD
-            let parent = cx.tree.get_layout_parent(entity).expect("Failed to find parent somehow");
-            let parent_width = cx.cache.get_width(parent);
-
-            let border_width = match cx.style.border_width.get(entity).cloned().unwrap_or_default()
-            {
-                Units::Pixels(val) => (val * cx.style.dpi_factor as f32).round(),
-                Units::Percentage(val) => parent_width * val,
-                _ => 0.0,
-            };
-
-=======
->>>>>>> 8359c4df
             let child_left = cx.style.child_left.get(entity).cloned().unwrap_or_default();
             let child_right = cx.style.child_right.get(entity).cloned().unwrap_or_default();
             let child_top = cx.style.child_top.get(entity).cloned().unwrap_or_default();
