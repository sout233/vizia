use vizia_style::{BoxShadow, FontStretch, FontStyle, FontWeight, FontWeightKeyword};

use crate::{
    modifiers::{BoxShadowBuilder, LinearGradientBuilder},
    prelude::*,
};

macro_rules! impl_res_simple {
    ($t:ty) => {
        impl Res<$t> for $t {
            fn get<'a, 'b>(&'a self, _: &'b impl DataContext) -> Option<LensValue<'a, 'b, $t>> {
                Some(LensValue::Local(self))
            }

            fn get_val(&self, _: &impl DataContext) -> $t {
                *self
            }

            fn set_or_bind<F>(&self, cx: &mut Context, entity: Entity, closure: F)
            where
<<<<<<< HEAD
                F: 'static + Fn(&mut Context, Entity, &Self),
            {
                cx.with_current(entity, |cx| {
                    (closure)(cx, entity, self);
=======
                F: 'static + Fn(&mut EventContext, Self),
            {
                cx.with_current(entity, |cx| {
                    let cx = &mut EventContext::new_with_current(cx, entity);
                    (closure)(cx, *self);
>>>>>>> 9a1875f5
                });
            }
        }
    };
}

macro_rules! impl_res_clone {
    ($t:ty) => {
        impl Res<$t> for $t {
            fn get<'a, 'b>(&'a self, _: &'b impl DataContext) -> Option<LensValue<'a, 'b, $t>> {
                Some(LensValue::Local(self))
            }

            fn get_val(&self, _: &impl DataContext) -> $t {
                self.clone()
            }

            fn set_or_bind<F>(&self, cx: &mut Context, entity: Entity, closure: F)
            where
<<<<<<< HEAD
                F: 'static + Fn(&mut Context, Entity, &Self),
            {
                cx.with_current(entity, |cx| {
                    (closure)(cx, entity, self);
=======
                F: 'static + Fn(&mut EventContext, Self),
            {
                cx.with_current(entity, |cx| {
                    let cx = &mut EventContext::new_with_current(cx, entity);
                    (closure)(cx, self.clone());
>>>>>>> 9a1875f5
                });
            }
        }
    };
}

/// A trait which allows passing a value or a lens to a view or modifier.
///
/// For example, the `Label` view constructor takes a type which implements `Res<T>` where
/// `T` implements `ToString`. This allows the user to pass a type which implements `ToString`,
/// such as `String` or `&str`, or a lens to a type which implements `ToString`.
pub trait Res<T> {
    #[allow(unused_variables)]
    fn get<'a, 'b>(&'a self, cx: &'b impl DataContext) -> Option<LensValue<'a, 'b, T>> {
        None
    }

    fn get_val(&self, _: &impl DataContext) -> T;

    fn set_or_bind<F>(&self, cx: &mut Context, entity: Entity, closure: F)
    where
<<<<<<< HEAD
        F: 'static + Clone + Fn(&mut Context, Entity, &Self);
=======
        F: 'static + Clone + Fn(&mut EventContext, T);
>>>>>>> 9a1875f5
}

impl_res_simple!(i8);
impl_res_simple!(i16);
impl_res_simple!(i32);
impl_res_simple!(i64);
impl_res_simple!(i128);
impl_res_simple!(isize);
impl_res_simple!(u8);
impl_res_simple!(u16);
impl_res_simple!(u32);
impl_res_simple!(u64);
impl_res_simple!(u128);
impl_res_simple!(usize);
impl_res_simple!(char);
impl_res_simple!(bool);
impl_res_simple!(f32);
impl_res_simple!(f64);
impl_res_simple!(CursorIcon);
impl_res_simple!(Overflow);
impl_res_simple!(LengthValue);
impl_res_simple!(FontWeight);
impl_res_simple!(FontWeightKeyword);
impl_res_simple!(FontStyle);
impl_res_simple!(BorderCornerShape);
impl_res_simple!(Angle);
impl_res_simple!(TextAlign);
impl_res_clone!(BoxShadow);
impl_res_clone!(LinearGradientBuilder);
impl_res_clone!(BoxShadowBuilder);
impl_res_clone!(Filter);
impl_res_simple!(Opacity);
impl_res_simple!(FontStretch);
impl_res_clone!(Translate);
impl_res_clone!(Scale);
impl_res_clone!(Position);

impl<L> Res<L::Target> for L
where
<<<<<<< HEAD
    L: Lens<Target = T>,
    T: Clone + Data,
{
    fn get<'a, 'b>(&'a self, cx: &'b impl DataContext) -> Option<LensValue<'a, 'b, T>> {
        self.view(cx.data()?)
    }

    fn get_val(&self, cx: &impl DataContext) -> T {
        self.get(cx).unwrap().into_owned()
=======
    L: Lens + LensExt,
    L::Target: Clone + Data,
{
    fn get_val(&self, cx: &Context) -> L::Target {
        self.get(cx)
    }

    fn get_val_fallible(&self, cx: &Context) -> Option<L::Target> {
        self.get_fallible(cx)
>>>>>>> 9a1875f5
    }

    fn set_or_bind<F>(&self, cx: &mut Context, entity: Entity, closure: F)
    where
<<<<<<< HEAD
        F: 'static + Fn(&mut Context, Entity, &Self),
    {
        cx.with_current(entity, |cx| {
            Binding::new(cx, self.clone(), move |cx, val| {
                (closure)(cx, entity, &val);
=======
        F: 'static + Fn(&mut EventContext, L::Target),
    {
        cx.with_current(entity, |cx| {
            Binding::new(cx, self.clone(), move |cx, val| {
                if let Some(v) = val.get_val_fallible(cx) {
                    let cx = &mut EventContext::new_with_current(cx, entity);
                    (closure)(cx, v);
                }
>>>>>>> 9a1875f5
            });
        });
    }
}

impl<'i> Res<FontFamily<'i>> for FontFamily<'i> {
    fn get_val(&self, _: &impl DataContext) -> Self {
        self.clone()
    }

    fn set_or_bind<F>(&self, cx: &mut Context, entity: Entity, closure: F)
    where
<<<<<<< HEAD
        F: 'static + Fn(&mut Context, Entity, &Self),
    {
        (closure)(cx, entity, self);
=======
        F: 'static + Fn(&mut EventContext, Self),
    {
        let cx = &mut EventContext::new_with_current(cx, entity);
        (closure)(cx, self.clone());
>>>>>>> 9a1875f5
    }
}

impl<'i> Res<BackgroundImage<'i>> for BackgroundImage<'i> {
    fn get_val(&self, _: &impl DataContext) -> Self {
        self.clone()
    }

    fn set_or_bind<F>(&self, cx: &mut Context, entity: Entity, closure: F)
    where
<<<<<<< HEAD
        F: 'static + Fn(&mut Context, Entity, &Self),
    {
        (closure)(cx, entity, self);
=======
        F: 'static + Fn(&mut EventContext, Self),
    {
        let cx = &mut EventContext::new_with_current(cx, entity);
        (closure)(cx, self.clone());
>>>>>>> 9a1875f5
    }
}

impl<'s> Res<&'s str> for &'s str {
    fn get_val(&self, _: &impl DataContext) -> &'s str {
        self
    }

    fn set_or_bind<F>(&self, cx: &mut Context, entity: Entity, closure: F)
    where
<<<<<<< HEAD
        F: 'static + Fn(&mut Context, Entity, &Self),
=======
        F: 'static + Fn(&mut EventContext, Self),
>>>>>>> 9a1875f5
    {
        let cx = &mut EventContext::new_with_current(cx, entity);
        (closure)(cx, self);
    }
}

impl<'s> Res<&'s String> for &'s String {
    fn get_val(&self, _: &impl DataContext) -> Self {
        *self
    }

    fn set_or_bind<F>(&self, cx: &mut Context, entity: Entity, closure: F)
    where
<<<<<<< HEAD
        F: 'static + Fn(&mut Context, Entity, &Self),
    {
        (closure)(cx, entity, self);
    }
}

impl<'s> Res<String> for String {
    fn get_val(&self, _: &impl DataContext) -> Self {
        self.clone()
    }

    fn set_or_bind<F>(&self, cx: &mut Context, entity: Entity, closure: F)
    where
        F: 'static + Fn(&mut Context, Entity, &Self),
=======
        F: 'static + Fn(&mut EventContext, Self),
>>>>>>> 9a1875f5
    {
        let cx = &mut EventContext::new_with_current(cx, entity);
        (closure)(cx, self);
    }
}

impl Res<Transform> for Transform {
    fn get_val(&self, _: &impl DataContext) -> Transform {
        self.clone()
    }

    fn set_or_bind<F>(&self, cx: &mut Context, entity: Entity, closure: F)
    where
<<<<<<< HEAD
        F: 'static + Fn(&mut Context, Entity, &Self),
    {
        (closure)(cx, entity, self);
=======
        F: 'static + Fn(&mut EventContext, Self),
    {
        let cx = &mut EventContext::new_with_current(cx, entity);
        (closure)(cx, self.clone());
>>>>>>> 9a1875f5
    }
}

impl Res<Color> for Color {
    fn get_val(&self, _: &impl DataContext) -> Color {
        *self
    }

    fn set_or_bind<F>(&self, cx: &mut Context, entity: Entity, closure: F)
    where
<<<<<<< HEAD
        F: 'static + Fn(&mut Context, Entity, &Self),
    {
        (closure)(cx, entity, self);
=======
        F: 'static + Fn(&mut EventContext, Self),
    {
        let cx = &mut EventContext::new_with_current(cx, entity);
        (closure)(cx, *self);
>>>>>>> 9a1875f5
    }
}

impl Res<LinearGradient> for LinearGradient {
    fn get_val(&self, _: &impl DataContext) -> LinearGradient {
        self.clone()
    }

    fn set_or_bind<F>(&self, cx: &mut Context, entity: Entity, closure: F)
    where
<<<<<<< HEAD
        F: 'static + Fn(&mut Context, Entity, &Self),
    {
        (closure)(cx, entity, self);
=======
        F: 'static + Fn(&mut EventContext, Self),
    {
        let cx = &mut EventContext::new_with_current(cx, entity);
        (closure)(cx, self.clone());
>>>>>>> 9a1875f5
    }
}

impl Res<Units> for Units {
    fn get_val(&self, _: &impl DataContext) -> Units {
        *self
    }

    fn set_or_bind<F>(&self, cx: &mut Context, entity: Entity, closure: F)
    where
<<<<<<< HEAD
        F: 'static + Fn(&mut Context, Entity, &Self),
    {
        (closure)(cx, entity, self);
=======
        F: 'static + Fn(&mut EventContext, Self),
    {
        let cx = &mut EventContext::new_with_current(cx, entity);
        (closure)(cx, *self);
>>>>>>> 9a1875f5
    }
}

impl Res<Visibility> for Visibility {
    fn get_val(&self, _: &impl DataContext) -> Visibility {
        *self
    }

    fn set_or_bind<F>(&self, cx: &mut Context, entity: Entity, closure: F)
    where
<<<<<<< HEAD
        F: 'static + Fn(&mut Context, Entity, &Self),
    {
        (closure)(cx, entity, self);
=======
        F: 'static + Fn(&mut EventContext, Self),
    {
        let cx = &mut EventContext::new_with_current(cx, entity);
        (closure)(cx, *self);
>>>>>>> 9a1875f5
    }
}

impl Res<Display> for Display {
    fn get_val(&self, _: &impl DataContext) -> Display {
        *self
    }

    fn set_or_bind<F>(&self, cx: &mut Context, entity: Entity, closure: F)
    where
<<<<<<< HEAD
        F: 'static + Fn(&mut Context, Entity, &Self),
    {
        (closure)(cx, entity, self);
=======
        F: 'static + Fn(&mut EventContext, Self),
    {
        let cx = &mut EventContext::new_with_current(cx, entity);
        (closure)(cx, *self);
>>>>>>> 9a1875f5
    }
}

impl Res<LayoutType> for LayoutType {
    fn get_val(&self, _: &impl DataContext) -> LayoutType {
        *self
    }

    fn set_or_bind<F>(&self, cx: &mut Context, entity: Entity, closure: F)
    where
<<<<<<< HEAD
        F: 'static + Fn(&mut Context, Entity, &Self),
    {
        (closure)(cx, entity, self);
=======
        F: 'static + Fn(&mut EventContext, Self),
    {
        let cx = &mut EventContext::new_with_current(cx, entity);
        (closure)(cx, *self);
>>>>>>> 9a1875f5
    }
}

impl Res<PositionType> for PositionType {
    fn get_val(&self, _: &impl DataContext) -> PositionType {
        *self
    }

    fn set_or_bind<F>(&self, cx: &mut Context, entity: Entity, closure: F)
    where
<<<<<<< HEAD
        F: 'static + Fn(&mut Context, Entity, &Self),
    {
        (closure)(cx, entity, self);
=======
        F: 'static + Fn(&mut EventContext, Self),
    {
        let cx = &mut EventContext::new_with_current(cx, entity);
        (closure)(cx, *self);
>>>>>>> 9a1875f5
    }
}

impl<T: Clone + Res<T>> Res<Option<T>> for Option<T> {
    fn get_val(&self, _: &impl DataContext) -> Option<T> {
        self.clone()
    }

    fn set_or_bind<F>(&self, cx: &mut Context, entity: Entity, closure: F)
    where
<<<<<<< HEAD
        F: 'static + Clone + Fn(&mut Context, Entity, &Option<T>),
    {
        (closure)(cx, entity, self)
=======
        F: 'static + Clone + Fn(&mut EventContext, Option<T>),
    {
        let cx = &mut EventContext::new_with_current(cx, entity);
        (closure)(cx, self.clone())
>>>>>>> 9a1875f5
    }
}

impl Res<Length> for Length {
    fn get_val(&self, _: &impl DataContext) -> Self {
        self.clone()
    }

    fn set_or_bind<F>(&self, cx: &mut Context, entity: Entity, closure: F)
    where
<<<<<<< HEAD
        F: 'static + Clone + Fn(&mut Context, Entity, &Self),
    {
        (closure)(cx, entity, self)
=======
        F: 'static + Clone + Fn(&mut EventContext, Self),
    {
        let cx = &mut EventContext::new_with_current(cx, entity);
        (closure)(cx, self.clone())
>>>>>>> 9a1875f5
    }
}

impl Res<LengthOrPercentage> for LengthOrPercentage {
    fn get_val(&self, _: &impl DataContext) -> Self {
        self.clone()
    }

    fn set_or_bind<F>(&self, cx: &mut Context, entity: Entity, closure: F)
    where
<<<<<<< HEAD
        F: 'static + Clone + Fn(&mut Context, Entity, &Self),
    {
        (closure)(cx, entity, self)
=======
        F: 'static + Clone + Fn(&mut EventContext, Self),
    {
        let cx = &mut EventContext::new_with_current(cx, entity);
        (closure)(cx, self.clone())
>>>>>>> 9a1875f5
    }
}

impl Res<RGBA> for RGBA {
    fn get_val(&self, _: &impl DataContext) -> Self {
        *self
    }

    fn set_or_bind<F>(&self, cx: &mut Context, entity: Entity, closure: F)
    where
<<<<<<< HEAD
        F: 'static + Clone + Fn(&mut Context, Entity, &Self),
    {
        (closure)(cx, entity, self)
=======
        F: 'static + Clone + Fn(&mut EventContext, Self),
    {
        let cx = &mut EventContext::new_with_current(cx, entity);
        (closure)(cx, *self)
>>>>>>> 9a1875f5
    }
}

impl<T: Clone + Res<T>> Res<Vec<T>> for Vec<T> {
    fn get_val(&self, _: &impl DataContext) -> Vec<T> {
        self.clone()
    }

    fn set_or_bind<F>(&self, cx: &mut Context, entity: Entity, closure: F)
    where
<<<<<<< HEAD
        F: 'static + Clone + Fn(&mut Context, Entity, &Vec<T>),
    {
        (closure)(cx, entity, self)
=======
        F: 'static + Clone + Fn(&mut EventContext, Vec<T>),
    {
        let cx = &mut EventContext::new_with_current(cx, entity);
        (closure)(cx, self.clone())
>>>>>>> 9a1875f5
    }
}

impl<T: Clone + Res<T>, const N: usize> Res<[T; N]> for [T; N] {
    fn get_val(&self, _: &impl DataContext) -> Self {
        self.clone()
    }

    fn set_or_bind<F>(&self, cx: &mut Context, entity: Entity, closure: F)
    where
<<<<<<< HEAD
        F: 'static + Clone + Fn(&mut Context, Entity, &Self),
    {
        (closure)(cx, entity, self)
=======
        F: 'static + Clone + Fn(&mut EventContext, Self),
    {
        let cx = &mut EventContext::new_with_current(cx, entity);
        (closure)(cx, self.clone())
>>>>>>> 9a1875f5
    }
}

impl Res<FamilyOwned> for FamilyOwned {
    fn get_val(&self, _: &impl DataContext) -> FamilyOwned {
        self.clone()
    }

    fn set_or_bind<F>(&self, cx: &mut Context, entity: Entity, closure: F)
    where
<<<<<<< HEAD
        F: 'static + Clone + Fn(&mut Context, Entity, &FamilyOwned),
    {
        (closure)(cx, entity, self)
=======
        F: 'static + Clone + Fn(&mut EventContext, FamilyOwned),
    {
        let cx = &mut EventContext::new_with_current(cx, entity);
        (closure)(cx, self.clone())
>>>>>>> 9a1875f5
    }
}

impl<T1: Clone, T2: Clone> Res<(T1, T2)> for (T1, T2) {
    fn get_val(&self, _cx: &impl DataContext) -> (T1, T2) {
        self.clone()
    }

    fn set_or_bind<F>(&self, cx: &mut Context, entity: Entity, closure: F)
    where
<<<<<<< HEAD
        F: 'static + Clone + Fn(&mut Context, Entity, &(T1, T2)),
    {
        (closure)(cx, entity, self);
=======
        F: 'static + Clone + Fn(&mut EventContext, (T1, T2)),
    {
        let cx = &mut EventContext::new_with_current(cx, entity);
        (closure)(cx, self.clone());
>>>>>>> 9a1875f5
    }
}

impl<T1: Clone, T2: Clone, T3: Clone> Res<(T1, T2, T3)> for (T1, T2, T3) {
    fn get_val(&self, _cx: &impl DataContext) -> (T1, T2, T3) {
        self.clone()
    }

    fn set_or_bind<F>(&self, cx: &mut Context, entity: Entity, closure: F)
    where
<<<<<<< HEAD
        F: 'static + Clone + Fn(&mut Context, Entity, &(T1, T2, T3)),
    {
        (closure)(cx, entity, self);
=======
        F: 'static + Clone + Fn(&mut EventContext, (T1, T2, T3)),
    {
        let cx = &mut EventContext::new_with_current(cx, entity);
        (closure)(cx, self.clone());
>>>>>>> 9a1875f5
    }
}

impl<T1: Clone, T2: Clone, T3: Clone, T4: Clone> Res<(T1, T2, T3, T4)> for (T1, T2, T3, T4) {
    fn get_val(&self, _cx: &impl DataContext) -> (T1, T2, T3, T4) {
        self.clone()
    }

    fn set_or_bind<F>(&self, cx: &mut Context, entity: Entity, closure: F)
    where
<<<<<<< HEAD
        F: 'static + Clone + Fn(&mut Context, Entity, &(T1, T2, T3, T4)),
    {
        (closure)(cx, entity, self);
=======
        F: 'static + Clone + Fn(&mut EventContext, (T1, T2, T3, T4)),
    {
        let cx = &mut EventContext::new_with_current(cx, entity);
        (closure)(cx, self.clone());
>>>>>>> 9a1875f5
    }
}<|MERGE_RESOLUTION|>--- conflicted
+++ resolved
@@ -18,18 +18,11 @@
 
             fn set_or_bind<F>(&self, cx: &mut Context, entity: Entity, closure: F)
             where
-<<<<<<< HEAD
-                F: 'static + Fn(&mut Context, Entity, &Self),
-            {
-                cx.with_current(entity, |cx| {
-                    (closure)(cx, entity, self);
-=======
-                F: 'static + Fn(&mut EventContext, Self),
+                F: 'static + Fn(&mut EventContext, &Self),
             {
                 cx.with_current(entity, |cx| {
                     let cx = &mut EventContext::new_with_current(cx, entity);
-                    (closure)(cx, *self);
->>>>>>> 9a1875f5
+                    (closure)(cx, self);
                 });
             }
         }
@@ -49,18 +42,11 @@
 
             fn set_or_bind<F>(&self, cx: &mut Context, entity: Entity, closure: F)
             where
-<<<<<<< HEAD
-                F: 'static + Fn(&mut Context, Entity, &Self),
-            {
-                cx.with_current(entity, |cx| {
-                    (closure)(cx, entity, self);
-=======
-                F: 'static + Fn(&mut EventContext, Self),
+                F: 'static + Fn(&mut EventContext, &Self),
             {
                 cx.with_current(entity, |cx| {
                     let cx = &mut EventContext::new_with_current(cx, entity);
-                    (closure)(cx, self.clone());
->>>>>>> 9a1875f5
+                    (closure)(cx, self);
                 });
             }
         }
@@ -82,11 +68,7 @@
 
     fn set_or_bind<F>(&self, cx: &mut Context, entity: Entity, closure: F)
     where
-<<<<<<< HEAD
-        F: 'static + Clone + Fn(&mut Context, Entity, &Self);
-=======
-        F: 'static + Clone + Fn(&mut EventContext, T);
->>>>>>> 9a1875f5
+        F: 'static + Clone + Fn(&mut EventContext, &Self);
 }
 
 impl_res_simple!(i8);
@@ -126,7 +108,6 @@
 
 impl<L> Res<L::Target> for L
 where
-<<<<<<< HEAD
     L: Lens<Target = T>,
     T: Clone + Data,
 {
@@ -136,37 +117,16 @@
 
     fn get_val(&self, cx: &impl DataContext) -> T {
         self.get(cx).unwrap().into_owned()
-=======
-    L: Lens + LensExt,
-    L::Target: Clone + Data,
-{
-    fn get_val(&self, cx: &Context) -> L::Target {
-        self.get(cx)
-    }
-
-    fn get_val_fallible(&self, cx: &Context) -> Option<L::Target> {
-        self.get_fallible(cx)
->>>>>>> 9a1875f5
-    }
-
-    fn set_or_bind<F>(&self, cx: &mut Context, entity: Entity, closure: F)
-    where
-<<<<<<< HEAD
+    }
+
+    fn set_or_bind<F>(&self, cx: &mut Context, entity: Entity, closure: F)
+    where
         F: 'static + Fn(&mut Context, Entity, &Self),
     {
         cx.with_current(entity, |cx| {
             Binding::new(cx, self.clone(), move |cx, val| {
-                (closure)(cx, entity, &val);
-=======
-        F: 'static + Fn(&mut EventContext, L::Target),
-    {
-        cx.with_current(entity, |cx| {
-            Binding::new(cx, self.clone(), move |cx, val| {
-                if let Some(v) = val.get_val_fallible(cx) {
-                    let cx = &mut EventContext::new_with_current(cx, entity);
-                    (closure)(cx, v);
-                }
->>>>>>> 9a1875f5
+                let cx = &mut EventContext::new_with_current(cx, entity);
+                (closure)(cx, &val);
             });
         });
     }
@@ -179,16 +139,10 @@
 
     fn set_or_bind<F>(&self, cx: &mut Context, entity: Entity, closure: F)
     where
-<<<<<<< HEAD
-        F: 'static + Fn(&mut Context, Entity, &Self),
-    {
-        (closure)(cx, entity, self);
-=======
-        F: 'static + Fn(&mut EventContext, Self),
-    {
-        let cx = &mut EventContext::new_with_current(cx, entity);
-        (closure)(cx, self.clone());
->>>>>>> 9a1875f5
+        F: 'static + Fn(&mut Context, Entity, &Self),
+    {
+        let cx = &mut EventContext::new_with_current(cx, entity);
+        (closure)(cx, self);
     }
 }
 
@@ -199,16 +153,10 @@
 
     fn set_or_bind<F>(&self, cx: &mut Context, entity: Entity, closure: F)
     where
-<<<<<<< HEAD
-        F: 'static + Fn(&mut Context, Entity, &Self),
-    {
-        (closure)(cx, entity, self);
-=======
-        F: 'static + Fn(&mut EventContext, Self),
-    {
-        let cx = &mut EventContext::new_with_current(cx, entity);
-        (closure)(cx, self.clone());
->>>>>>> 9a1875f5
+        F: 'static + Fn(&mut Context, Entity, &Self),
+    {
+        let cx = &mut EventContext::new_with_current(cx, entity);
+        (closure)(cx, self);
     }
 }
 
@@ -219,11 +167,7 @@
 
     fn set_or_bind<F>(&self, cx: &mut Context, entity: Entity, closure: F)
     where
-<<<<<<< HEAD
-        F: 'static + Fn(&mut Context, Entity, &Self),
-=======
-        F: 'static + Fn(&mut EventContext, Self),
->>>>>>> 9a1875f5
+        F: 'static + Fn(&mut EventContext, &Self),
     {
         let cx = &mut EventContext::new_with_current(cx, entity);
         (closure)(cx, self);
@@ -237,10 +181,10 @@
 
     fn set_or_bind<F>(&self, cx: &mut Context, entity: Entity, closure: F)
     where
-<<<<<<< HEAD
-        F: 'static + Fn(&mut Context, Entity, &Self),
-    {
-        (closure)(cx, entity, self);
+        F: 'static + Fn(&mut EventContext, &Self),
+    {
+        let cx = &mut EventContext::new_with_current(cx, entity);
+        (closure)(cx, self);
     }
 }
 
@@ -252,9 +196,6 @@
     fn set_or_bind<F>(&self, cx: &mut Context, entity: Entity, closure: F)
     where
         F: 'static + Fn(&mut Context, Entity, &Self),
-=======
-        F: 'static + Fn(&mut EventContext, Self),
->>>>>>> 9a1875f5
     {
         let cx = &mut EventContext::new_with_current(cx, entity);
         (closure)(cx, self);
@@ -268,16 +209,10 @@
 
     fn set_or_bind<F>(&self, cx: &mut Context, entity: Entity, closure: F)
     where
-<<<<<<< HEAD
-        F: 'static + Fn(&mut Context, Entity, &Self),
-    {
-        (closure)(cx, entity, self);
-=======
-        F: 'static + Fn(&mut EventContext, Self),
-    {
-        let cx = &mut EventContext::new_with_current(cx, entity);
-        (closure)(cx, self.clone());
->>>>>>> 9a1875f5
+        F: 'static + Fn(&mut EventContext, &Self),
+    {
+        let cx = &mut EventContext::new_with_current(cx, entity);
+        (closure)(cx, self);
     }
 }
 
@@ -288,16 +223,10 @@
 
     fn set_or_bind<F>(&self, cx: &mut Context, entity: Entity, closure: F)
     where
-<<<<<<< HEAD
-        F: 'static + Fn(&mut Context, Entity, &Self),
-    {
-        (closure)(cx, entity, self);
-=======
-        F: 'static + Fn(&mut EventContext, Self),
-    {
-        let cx = &mut EventContext::new_with_current(cx, entity);
-        (closure)(cx, *self);
->>>>>>> 9a1875f5
+        F: 'static + Fn(&mut Context, Entity, &Self),
+    {
+        let cx = &mut EventContext::new_with_current(cx, entity);
+        (closure)(cx, entity, self);
     }
 }
 
@@ -308,16 +237,10 @@
 
     fn set_or_bind<F>(&self, cx: &mut Context, entity: Entity, closure: F)
     where
-<<<<<<< HEAD
-        F: 'static + Fn(&mut Context, Entity, &Self),
-    {
-        (closure)(cx, entity, self);
-=======
-        F: 'static + Fn(&mut EventContext, Self),
-    {
-        let cx = &mut EventContext::new_with_current(cx, entity);
-        (closure)(cx, self.clone());
->>>>>>> 9a1875f5
+        F: 'static + Fn(&mut Context, Entity, &Self),
+    {
+        let cx = &mut EventContext::new_with_current(cx, entity);
+        (closure)(cx, entity, self);
     }
 }
 
@@ -328,16 +251,10 @@
 
     fn set_or_bind<F>(&self, cx: &mut Context, entity: Entity, closure: F)
     where
-<<<<<<< HEAD
-        F: 'static + Fn(&mut Context, Entity, &Self),
-    {
-        (closure)(cx, entity, self);
-=======
-        F: 'static + Fn(&mut EventContext, Self),
-    {
-        let cx = &mut EventContext::new_with_current(cx, entity);
-        (closure)(cx, *self);
->>>>>>> 9a1875f5
+        F: 'static + Fn(&mut Context, Entity, &Self),
+    {
+        let cx = &mut EventContext::new_with_current(cx, entity);
+        (closure)(cx, entity, self);
     }
 }
 
@@ -348,16 +265,10 @@
 
     fn set_or_bind<F>(&self, cx: &mut Context, entity: Entity, closure: F)
     where
-<<<<<<< HEAD
-        F: 'static + Fn(&mut Context, Entity, &Self),
-    {
-        (closure)(cx, entity, self);
-=======
-        F: 'static + Fn(&mut EventContext, Self),
-    {
-        let cx = &mut EventContext::new_with_current(cx, entity);
-        (closure)(cx, *self);
->>>>>>> 9a1875f5
+        F: 'static + Fn(&mut Context, Entity, &Self),
+    {
+        let cx = &mut EventContext::new_with_current(cx, entity);
+        (closure)(cx, entity, self);
     }
 }
 
@@ -368,16 +279,10 @@
 
     fn set_or_bind<F>(&self, cx: &mut Context, entity: Entity, closure: F)
     where
-<<<<<<< HEAD
-        F: 'static + Fn(&mut Context, Entity, &Self),
-    {
-        (closure)(cx, entity, self);
-=======
-        F: 'static + Fn(&mut EventContext, Self),
-    {
-        let cx = &mut EventContext::new_with_current(cx, entity);
-        (closure)(cx, *self);
->>>>>>> 9a1875f5
+        F: 'static + Fn(&mut Context, Entity, &Self),
+    {
+        let cx = &mut EventContext::new_with_current(cx, entity);
+        (closure)(cx, entity, self);
     }
 }
 
@@ -388,16 +293,10 @@
 
     fn set_or_bind<F>(&self, cx: &mut Context, entity: Entity, closure: F)
     where
-<<<<<<< HEAD
-        F: 'static + Fn(&mut Context, Entity, &Self),
-    {
-        (closure)(cx, entity, self);
-=======
-        F: 'static + Fn(&mut EventContext, Self),
-    {
-        let cx = &mut EventContext::new_with_current(cx, entity);
-        (closure)(cx, *self);
->>>>>>> 9a1875f5
+        F: 'static + Fn(&mut Context, Entity, &Self),
+    {
+        let cx = &mut EventContext::new_with_current(cx, entity);
+        (closure)(cx, entity, self);
     }
 }
 
@@ -408,16 +307,10 @@
 
     fn set_or_bind<F>(&self, cx: &mut Context, entity: Entity, closure: F)
     where
-<<<<<<< HEAD
-        F: 'static + Fn(&mut Context, Entity, &Self),
-    {
-        (closure)(cx, entity, self);
-=======
-        F: 'static + Fn(&mut EventContext, Self),
-    {
-        let cx = &mut EventContext::new_with_current(cx, entity);
-        (closure)(cx, *self);
->>>>>>> 9a1875f5
+        F: 'static + Fn(&mut Context, Entity, &Self),
+    {
+        let cx = &mut EventContext::new_with_current(cx, entity);
+        (closure)(cx, entity, self);
     }
 }
 
@@ -428,16 +321,10 @@
 
     fn set_or_bind<F>(&self, cx: &mut Context, entity: Entity, closure: F)
     where
-<<<<<<< HEAD
         F: 'static + Clone + Fn(&mut Context, Entity, &Option<T>),
     {
-        (closure)(cx, entity, self)
-=======
-        F: 'static + Clone + Fn(&mut EventContext, Option<T>),
-    {
-        let cx = &mut EventContext::new_with_current(cx, entity);
-        (closure)(cx, self.clone())
->>>>>>> 9a1875f5
+        let cx = &mut EventContext::new_with_current(cx, entity);
+        (closure)(cx, entity, self)
     }
 }
 
@@ -448,16 +335,10 @@
 
     fn set_or_bind<F>(&self, cx: &mut Context, entity: Entity, closure: F)
     where
-<<<<<<< HEAD
         F: 'static + Clone + Fn(&mut Context, Entity, &Self),
     {
-        (closure)(cx, entity, self)
-=======
-        F: 'static + Clone + Fn(&mut EventContext, Self),
-    {
-        let cx = &mut EventContext::new_with_current(cx, entity);
-        (closure)(cx, self.clone())
->>>>>>> 9a1875f5
+        let cx = &mut EventContext::new_with_current(cx, entity);
+        (closure)(cx, entity, self)
     }
 }
 
@@ -468,16 +349,10 @@
 
     fn set_or_bind<F>(&self, cx: &mut Context, entity: Entity, closure: F)
     where
-<<<<<<< HEAD
         F: 'static + Clone + Fn(&mut Context, Entity, &Self),
     {
-        (closure)(cx, entity, self)
-=======
-        F: 'static + Clone + Fn(&mut EventContext, Self),
-    {
-        let cx = &mut EventContext::new_with_current(cx, entity);
-        (closure)(cx, self.clone())
->>>>>>> 9a1875f5
+        let cx = &mut EventContext::new_with_current(cx, entity);
+        (closure)(cx, entity, self)
     }
 }
 
@@ -488,16 +363,10 @@
 
     fn set_or_bind<F>(&self, cx: &mut Context, entity: Entity, closure: F)
     where
-<<<<<<< HEAD
         F: 'static + Clone + Fn(&mut Context, Entity, &Self),
     {
-        (closure)(cx, entity, self)
-=======
-        F: 'static + Clone + Fn(&mut EventContext, Self),
-    {
-        let cx = &mut EventContext::new_with_current(cx, entity);
-        (closure)(cx, *self)
->>>>>>> 9a1875f5
+        let cx = &mut EventContext::new_with_current(cx, entity);
+        (closure)(cx, entity, self)
     }
 }
 
@@ -508,16 +377,10 @@
 
     fn set_or_bind<F>(&self, cx: &mut Context, entity: Entity, closure: F)
     where
-<<<<<<< HEAD
         F: 'static + Clone + Fn(&mut Context, Entity, &Vec<T>),
     {
-        (closure)(cx, entity, self)
-=======
-        F: 'static + Clone + Fn(&mut EventContext, Vec<T>),
-    {
-        let cx = &mut EventContext::new_with_current(cx, entity);
-        (closure)(cx, self.clone())
->>>>>>> 9a1875f5
+        let cx = &mut EventContext::new_with_current(cx, entity);
+        (closure)(cx, entity, self)
     }
 }
 
@@ -528,16 +391,10 @@
 
     fn set_or_bind<F>(&self, cx: &mut Context, entity: Entity, closure: F)
     where
-<<<<<<< HEAD
         F: 'static + Clone + Fn(&mut Context, Entity, &Self),
     {
-        (closure)(cx, entity, self)
-=======
-        F: 'static + Clone + Fn(&mut EventContext, Self),
-    {
-        let cx = &mut EventContext::new_with_current(cx, entity);
-        (closure)(cx, self.clone())
->>>>>>> 9a1875f5
+        let cx = &mut EventContext::new_with_current(cx, entity);
+        (closure)(cx, entity, self)
     }
 }
 
@@ -548,16 +405,10 @@
 
     fn set_or_bind<F>(&self, cx: &mut Context, entity: Entity, closure: F)
     where
-<<<<<<< HEAD
         F: 'static + Clone + Fn(&mut Context, Entity, &FamilyOwned),
     {
-        (closure)(cx, entity, self)
-=======
-        F: 'static + Clone + Fn(&mut EventContext, FamilyOwned),
-    {
-        let cx = &mut EventContext::new_with_current(cx, entity);
-        (closure)(cx, self.clone())
->>>>>>> 9a1875f5
+        let cx = &mut EventContext::new_with_current(cx, entity);
+        (closure)(cx, entity, self)
     }
 }
 
@@ -568,16 +419,10 @@
 
     fn set_or_bind<F>(&self, cx: &mut Context, entity: Entity, closure: F)
     where
-<<<<<<< HEAD
         F: 'static + Clone + Fn(&mut Context, Entity, &(T1, T2)),
     {
-        (closure)(cx, entity, self);
-=======
-        F: 'static + Clone + Fn(&mut EventContext, (T1, T2)),
-    {
-        let cx = &mut EventContext::new_with_current(cx, entity);
-        (closure)(cx, self.clone());
->>>>>>> 9a1875f5
+        let cx = &mut EventContext::new_with_current(cx, entity);
+        (closure)(cx, entity, self);
     }
 }
 
@@ -588,16 +433,10 @@
 
     fn set_or_bind<F>(&self, cx: &mut Context, entity: Entity, closure: F)
     where
-<<<<<<< HEAD
         F: 'static + Clone + Fn(&mut Context, Entity, &(T1, T2, T3)),
     {
-        (closure)(cx, entity, self);
-=======
-        F: 'static + Clone + Fn(&mut EventContext, (T1, T2, T3)),
-    {
-        let cx = &mut EventContext::new_with_current(cx, entity);
-        (closure)(cx, self.clone());
->>>>>>> 9a1875f5
+        let cx = &mut EventContext::new_with_current(cx, entity);
+        (closure)(cx, entity, self);
     }
 }
 
@@ -608,15 +447,9 @@
 
     fn set_or_bind<F>(&self, cx: &mut Context, entity: Entity, closure: F)
     where
-<<<<<<< HEAD
         F: 'static + Clone + Fn(&mut Context, Entity, &(T1, T2, T3, T4)),
     {
-        (closure)(cx, entity, self);
-=======
-        F: 'static + Clone + Fn(&mut EventContext, (T1, T2, T3, T4)),
-    {
-        let cx = &mut EventContext::new_with_current(cx, entity);
-        (closure)(cx, self.clone());
->>>>>>> 9a1875f5
+        let cx = &mut EventContext::new_with_current(cx, entity);
+        (closure)(cx, entity, self);
     }
 }