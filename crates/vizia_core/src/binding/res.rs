use vizia_style::{BoxShadow, FontStretch, FontStyle, FontWeight, FontWeightKeyword};

use crate::{
    modifiers::{BoxShadowBuilder, LinearGradientBuilder},
    prelude::*,
};

macro_rules! impl_res_simple {
    ($t:ty) => {
        impl Res<$t> for $t {
            fn get<'a>(&self, _: &impl DataContext) -> Option<LensValue<$t>> {
                Some(LensValue::Borrowed(self))
            }

            fn get_val(&self, _: &impl DataContext) -> $t {
                *self
            }

            fn set_or_bind<F>(&self, cx: &mut Context, entity: Entity, closure: F)
            where
                F: 'static + Fn(&mut EventContext, &Self),
            {
                cx.with_current(entity, |cx| {
                    let cx = &mut EventContext::new_with_current(cx, entity);
                    (closure)(cx, self);
                });
            }
        }
    };
}

macro_rules! impl_res_clone {
    ($t:ty) => {
        impl Res<$t> for $t {
            fn get<'a>(&'a self, _: &'a impl DataContext) -> Option<LensValue<'a, $t>> {
                Some(LensValue::Borrowed(self))
            }

            fn get_val(&self, _: &impl DataContext) -> $t {
                self.clone()
            }

            fn set_or_bind<F>(&self, cx: &mut Context, entity: Entity, closure: F)
            where
                F: 'static + Fn(&mut EventContext, &Self),
            {
                cx.with_current(entity, |cx| {
                    let cx = &mut EventContext::new_with_current(cx, entity);
                    (closure)(cx, self);
                });
            }
        }
    };
}

/// A trait which allows passing a value or a lens to a view or modifier.
///
/// For example, the `Label` view constructor takes a type which implements `Res<T>` where
/// `T` implements `ToString`. This allows the user to pass a type which implements `ToString`,
/// such as `String` or `&str`, or a lens to a type which implements `ToString`.
pub trait Res<T> {
    #[allow(unused_variables)]
    fn get<'a>(&'a self, cx: &'a impl DataContext) -> Option<LensValue<'a, T>> {
        None
    }

    fn get_val(&self, _: &impl DataContext) -> T;

    fn set_or_bind<F>(&self, cx: &mut Context, entity: Entity, closure: F)
    where
        F: 'static + Clone + Fn(&mut EventContext, &Self);
}

impl_res_simple!(i8);
impl_res_simple!(i16);
impl_res_simple!(i32);
impl_res_simple!(i64);
impl_res_simple!(i128);
impl_res_simple!(isize);
impl_res_simple!(u8);
impl_res_simple!(u16);
impl_res_simple!(u32);
impl_res_simple!(u64);
impl_res_simple!(u128);
impl_res_simple!(usize);
impl_res_simple!(char);
impl_res_simple!(bool);
impl_res_simple!(f32);
impl_res_simple!(f64);
impl_res_simple!(CursorIcon);
impl_res_simple!(Overflow);
impl_res_simple!(LengthValue);
impl_res_simple!(FontWeight);
impl_res_simple!(FontWeightKeyword);
impl_res_simple!(FontStyle);
impl_res_simple!(BorderCornerShape);
impl_res_simple!(Angle);
impl_res_simple!(TextAlign);
impl_res_clone!(BoxShadow);
impl_res_clone!(LinearGradientBuilder);
impl_res_clone!(BoxShadowBuilder);
impl_res_clone!(Filter);
impl_res_simple!(Opacity);
impl_res_simple!(FontStretch);
impl_res_clone!(Translate);
impl_res_clone!(Scale);
impl_res_clone!(Position);
impl_res_simple!(PointerEvents);

impl<L> Res<L::Target> for L
where
    L: Lens,
    L::Target: Data,
{
    fn get<'a>(&'a self, cx: &'a impl DataContext) -> Option<LensValue<'a, L::Target>> {
        self.view(cx.data()?)
    }

    fn get_val(&self, cx: &impl DataContext) -> L::Target {
        self.get(cx).unwrap().into_owned()
    }

    fn set_or_bind<F>(&self, cx: &mut Context, entity: Entity, closure: F)
    where
        F: 'static + Fn(&mut EventContext, &Self),
    {
        cx.with_current(entity, |cx| {
<<<<<<< HEAD
            Binding::new(cx, self.clone(), move |cx, val| {
                let cx = &mut EventContext::new_with_current(cx, entity);
                (closure)(cx, &val);
=======
            Binding::new(cx, *self, move |cx, val| {
                if let Some(v) = val.get_val_fallible(cx) {
                    let cx = &mut EventContext::new_with_current(cx, entity);
                    (closure)(cx, v);
                }
>>>>>>> 29d76c39
            });
        });
    }
}

impl<'i> Res<FontFamily<'i>> for FontFamily<'i> {
    fn get_val(&self, _: &impl DataContext) -> Self {
        self.clone()
    }

    fn set_or_bind<F>(&self, cx: &mut Context, entity: Entity, closure: F)
    where
        F: 'static + Fn(&mut EventContext, &Self),
    {
        let cx = &mut EventContext::new_with_current(cx, entity);
        (closure)(cx, self);
    }
}

impl<'i> Res<BackgroundImage<'i>> for BackgroundImage<'i> {
    fn get_val(&self, _: &impl DataContext) -> Self {
        self.clone()
    }

    fn set_or_bind<F>(&self, cx: &mut Context, entity: Entity, closure: F)
    where
        F: 'static + Fn(&mut EventContext, &Self),
    {
        let cx = &mut EventContext::new_with_current(cx, entity);
        (closure)(cx, self);
    }
}

impl<'s> Res<&'s str> for &'s str {
    fn get_val(&self, _: &impl DataContext) -> &'s str {
        self
    }

    fn set_or_bind<F>(&self, cx: &mut Context, entity: Entity, closure: F)
    where
        F: 'static + Fn(&mut EventContext, &Self),
    {
        let cx = &mut EventContext::new_with_current(cx, entity);
        (closure)(cx, self);
    }
}

impl<'s> Res<&'s String> for &'s String {
    fn get_val(&self, _: &impl DataContext) -> Self {
        self
    }

    fn set_or_bind<F>(&self, cx: &mut Context, entity: Entity, closure: F)
    where
        F: 'static + Fn(&mut EventContext, &Self),
    {
        let cx = &mut EventContext::new_with_current(cx, entity);
        (closure)(cx, self);
    }
}

impl Res<String> for String {
    fn get_val(&self, _: &impl DataContext) -> Self {
        self.clone()
    }

    fn set_or_bind<F>(&self, cx: &mut Context, entity: Entity, closure: F)
    where
        F: 'static + Fn(&mut EventContext, &Self),
    {
        let cx = &mut EventContext::new_with_current(cx, entity);
        (closure)(cx, self);
    }
}

impl Res<Transform> for Transform {
    fn get_val(&self, _: &impl DataContext) -> Transform {
        self.clone()
    }

    fn set_or_bind<F>(&self, cx: &mut Context, entity: Entity, closure: F)
    where
        F: 'static + Fn(&mut EventContext, &Self),
    {
        let cx = &mut EventContext::new_with_current(cx, entity);
        (closure)(cx, self);
    }
}

impl Res<Color> for Color {
    fn get_val(&self, _: &impl DataContext) -> Color {
        *self
    }

    fn set_or_bind<F>(&self, cx: &mut Context, entity: Entity, closure: F)
    where
        F: 'static + Fn(&mut EventContext, &Self),
    {
        let cx = &mut EventContext::new_with_current(cx, entity);
        (closure)(cx, self);
    }
}

impl Res<LinearGradient> for LinearGradient {
    fn get_val(&self, _: &impl DataContext) -> LinearGradient {
        self.clone()
    }

    fn set_or_bind<F>(&self, cx: &mut Context, entity: Entity, closure: F)
    where
        F: 'static + Fn(&mut EventContext, &Self),
    {
        let cx = &mut EventContext::new_with_current(cx, entity);
        (closure)(cx, self);
    }
}

impl Res<Units> for Units {
    fn get_val(&self, _: &impl DataContext) -> Units {
        *self
    }

    fn set_or_bind<F>(&self, cx: &mut Context, entity: Entity, closure: F)
    where
        F: 'static + Fn(&mut EventContext, &Self),
    {
        let cx = &mut EventContext::new_with_current(cx, entity);
        (closure)(cx, self);
    }
}

impl Res<Visibility> for Visibility {
    fn get_val(&self, _: &impl DataContext) -> Visibility {
        *self
    }

    fn set_or_bind<F>(&self, cx: &mut Context, entity: Entity, closure: F)
    where
        F: 'static + Fn(&mut EventContext, &Self),
    {
        let cx = &mut EventContext::new_with_current(cx, entity);
        (closure)(cx, self);
    }
}

impl Res<Display> for Display {
    fn get_val(&self, _: &impl DataContext) -> Display {
        *self
    }

    fn set_or_bind<F>(&self, cx: &mut Context, entity: Entity, closure: F)
    where
        F: 'static + Fn(&mut EventContext, &Self),
    {
        let cx = &mut EventContext::new_with_current(cx, entity);
        (closure)(cx, self);
    }
}

impl Res<LayoutType> for LayoutType {
    fn get_val(&self, _: &impl DataContext) -> LayoutType {
        *self
    }

    fn set_or_bind<F>(&self, cx: &mut Context, entity: Entity, closure: F)
    where
        F: 'static + Fn(&mut EventContext, &Self),
    {
        let cx = &mut EventContext::new_with_current(cx, entity);
        (closure)(cx, self);
    }
}

impl Res<PositionType> for PositionType {
    fn get_val(&self, _: &impl DataContext) -> PositionType {
        *self
    }

    fn set_or_bind<F>(&self, cx: &mut Context, entity: Entity, closure: F)
    where
        F: 'static + Fn(&mut EventContext, &Self),
    {
        let cx = &mut EventContext::new_with_current(cx, entity);
        (closure)(cx, self);
    }
}

impl<T: Clone + Res<T>> Res<Option<T>> for Option<T> {
    fn get_val(&self, _: &impl DataContext) -> Option<T> {
        self.clone()
    }

    fn set_or_bind<F>(&self, cx: &mut Context, entity: Entity, closure: F)
    where
        F: 'static + Clone + Fn(&mut EventContext, &Option<T>),
    {
        let cx = &mut EventContext::new_with_current(cx, entity);
        (closure)(cx, self)
    }
}

impl Res<Length> for Length {
    fn get_val(&self, _: &impl DataContext) -> Self {
        self.clone()
    }

    fn set_or_bind<F>(&self, cx: &mut Context, entity: Entity, closure: F)
    where
        F: 'static + Clone + Fn(&mut EventContext, &Self),
    {
        let cx = &mut EventContext::new_with_current(cx, entity);
        (closure)(cx, self)
    }
}

impl Res<LengthOrPercentage> for LengthOrPercentage {
    fn get_val(&self, _: &impl DataContext) -> Self {
        self.clone()
    }

    fn set_or_bind<F>(&self, cx: &mut Context, entity: Entity, closure: F)
    where
        F: 'static + Clone + Fn(&mut EventContext, &Self),
    {
        let cx = &mut EventContext::new_with_current(cx, entity);
        (closure)(cx, self)
    }
}

impl Res<RGBA> for RGBA {
    fn get_val(&self, _: &impl DataContext) -> Self {
        *self
    }

    fn set_or_bind<F>(&self, cx: &mut Context, entity: Entity, closure: F)
    where
        F: 'static + Clone + Fn(&mut EventContext, &Self),
    {
        let cx = &mut EventContext::new_with_current(cx, entity);
        (closure)(cx, self)
    }
}

impl<T: Clone + Res<T>> Res<Vec<T>> for Vec<T> {
    fn get_val(&self, _: &impl DataContext) -> Vec<T> {
        self.clone()
    }

    fn set_or_bind<F>(&self, cx: &mut Context, entity: Entity, closure: F)
    where
        F: 'static + Clone + Fn(&mut EventContext, &Vec<T>),
    {
        let cx = &mut EventContext::new_with_current(cx, entity);
        (closure)(cx, self)
    }
}

impl<T: Clone + Res<T>, const N: usize> Res<[T; N]> for [T; N] {
    fn get_val(&self, _: &impl DataContext) -> Self {
        self.clone()
    }

    fn set_or_bind<F>(&self, cx: &mut Context, entity: Entity, closure: F)
    where
        F: 'static + Clone + Fn(&mut EventContext, &Self),
    {
        let cx = &mut EventContext::new_with_current(cx, entity);
        (closure)(cx, self)
    }
}

impl Res<FamilyOwned> for FamilyOwned {
    fn get_val(&self, _: &impl DataContext) -> FamilyOwned {
        self.clone()
    }

    fn set_or_bind<F>(&self, cx: &mut Context, entity: Entity, closure: F)
    where
        F: 'static + Clone + Fn(&mut EventContext, &FamilyOwned),
    {
        let cx = &mut EventContext::new_with_current(cx, entity);
        (closure)(cx, self)
    }
}

impl<T1: Clone, T2: Clone> Res<(T1, T2)> for (T1, T2) {
    fn get_val(&self, _cx: &impl DataContext) -> (T1, T2) {
        self.clone()
    }

    fn set_or_bind<F>(&self, cx: &mut Context, entity: Entity, closure: F)
    where
        F: 'static + Clone + Fn(&mut EventContext, &(T1, T2)),
    {
        let cx = &mut EventContext::new_with_current(cx, entity);
        (closure)(cx, self);
    }
}

impl<T1: Clone, T2: Clone, T3: Clone> Res<(T1, T2, T3)> for (T1, T2, T3) {
    fn get_val(&self, _cx: &impl DataContext) -> (T1, T2, T3) {
        self.clone()
    }

    fn set_or_bind<F>(&self, cx: &mut Context, entity: Entity, closure: F)
    where
        F: 'static + Clone + Fn(&mut EventContext, &(T1, T2, T3)),
    {
        let cx = &mut EventContext::new_with_current(cx, entity);
        (closure)(cx, self);
    }
}

impl<T1: Clone, T2: Clone, T3: Clone, T4: Clone> Res<(T1, T2, T3, T4)> for (T1, T2, T3, T4) {
    fn get_val(&self, _cx: &impl DataContext) -> (T1, T2, T3, T4) {
        self.clone()
    }

    fn set_or_bind<F>(&self, cx: &mut Context, entity: Entity, closure: F)
    where
        F: 'static + Clone + Fn(&mut EventContext, &(T1, T2, T3, T4)),
    {
        let cx = &mut EventContext::new_with_current(cx, entity);
        (closure)(cx, self);
    }
}<|MERGE_RESOLUTION|>--- conflicted
+++ resolved
@@ -125,17 +125,9 @@
         F: 'static + Fn(&mut EventContext, &Self),
     {
         cx.with_current(entity, |cx| {
-<<<<<<< HEAD
             Binding::new(cx, self.clone(), move |cx, val| {
                 let cx = &mut EventContext::new_with_current(cx, entity);
                 (closure)(cx, &val);
-=======
-            Binding::new(cx, *self, move |cx, val| {
-                if let Some(v) = val.get_val_fallible(cx) {
-                    let cx = &mut EventContext::new_with_current(cx, entity);
-                    (closure)(cx, v);
-                }
->>>>>>> 29d76c39
             });
         });
     }
