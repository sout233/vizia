#[cfg(feature = "serde")]
#[macro_use]
extern crate serde;

pub mod accessibility;
pub mod animation;
pub mod binding;
#[doc(hidden)]
pub mod cache;
pub mod context;
#[doc(hidden)]
pub mod entity;
pub mod environment;
pub mod events;
pub mod input;
pub mod layout;
pub mod localization;
pub mod model;
pub mod modifiers;
pub mod resource;
pub mod style;
mod systems;
pub(crate) mod text;
#[doc(hidden)]
pub mod tree;
pub mod view;
pub mod views;
pub mod window;
pub use resource::fonts;

mod storage;

/// Contains types and functions used for custom drawing within views. This is a re-export of [femtovg](https://docs.rs/femtovg/latest/femtovg/).
pub mod vg {
    pub use femtovg::*;
}

/// Contains types and functions used for loading and manipulating images. This is a re-export of [image](https://docs.rs/image/latest/image/).
pub mod image {
    pub use image::*;
}

pub mod icons {
    pub use super::fonts::icons::*;
}

/// Members which we recommend you wildcard-import.
#[doc(hidden)]
pub mod prelude {
<<<<<<< HEAD
    pub use super::animation::{Animation, AnimationBuilder, Interpolator};
=======
    pub use super::animation::{AnimExt, Animation, AnimationBuilder};
    pub use super::binding::{
        Binding, Data, Index, Lens, LensExt, Model, Res, Setter, StaticLens, Then, Wrapper,
    };
>>>>>>> df560a85
    pub use super::context::{
        AccessContext, AccessNode, Context, ContextProxy, DataContext, DrawContext, EmitContext,
        EventContext, ProxyEmitError,
    };
    pub use super::entity::Entity;
    pub use super::environment::{Environment, EnvironmentEvent, ThemeMode};
    pub use super::events::{Event, Propagation};
    pub use super::input::{Keymap, KeymapEntry, KeymapEvent};
<<<<<<< HEAD
    pub use super::layout::BoundingBox;
=======
    #[cfg(feature = "localization")]
>>>>>>> df560a85
    pub use super::localization::Localized;
    pub use super::modifiers::{
        AbilityModifiers, AccessibilityModifiers, ActionModifiers, LayoutModifiers, StyleModifiers,
        TextModifiers,
    };
    pub use super::resource::ImageRetentionPolicy;
    pub use super::state::{
        Binding, Data, Lens, LensExt, Model, OrLens, Res, Setter, StaticLens, Wrapper,
    };
<<<<<<< HEAD
    pub use super::view::{Canvas, View};
=======
    pub use super::resource::fonts;
    pub use super::view::{Canvas, Handle, View};
>>>>>>> df560a85
    pub use super::views::*;
    pub use super::window::WindowModifiers;
    pub use accesskit::{Action, DefaultActionVerb, Live, Role};
    pub use vizia_derive::{Data, Lens, Model, Setter};
    pub use vizia_id::GenerationalId;
    pub use vizia_input::{Code, Key, KeyChord, Modifiers, MouseButton, MouseButtonState};
    pub use vizia_storage::{Tree, TreeExt};
    pub use vizia_window::{WindowDescription, WindowEvent, WindowSize};

    pub use super::style::{
<<<<<<< HEAD
        Abilities, Angle, BackgroundImage, BorderCornerShape, Color, CursorIcon, Display,
        FontStyle, FontWeight, Length, LengthOrPercentage, LengthValue, LineDirection,
        LinearGradient, Matrix, Opacity, Overflow, PseudoClassFlags, Transform, Visibility, RGBA,
=======
        BorderCornerShape, Color, Display, GradientDirection, GradientStop, LinearGradient,
        Opacity, Overflow, Visibility,
>>>>>>> df560a85
    };

    pub use cosmic_text::FamilyOwned;
    pub use morphorm::Units::*;
<<<<<<< HEAD
    pub use morphorm::{LayoutType, PositionType, Units};
    pub use unic_langid::LanguageIdentifier;
=======
    pub use morphorm::{GeometryChanged, LayoutType, PositionType, Units};
    #[cfg(feature = "localization")]
    pub use unic_langid::{langid, LanguageIdentifier};
>>>>>>> df560a85
}

/// One very small function for abstracting debugging between web and desktop programming.
/// On the desktop, it will print to stdout, and on the web, it will print to the console log.
#[cfg(not(target_arch = "wasm32"))]
pub fn log(text: &str) {
    println!("{}", text);
}
#[cfg(target_arch = "wasm32")]
pub fn log(text: &str) {
    web_sys::console::log_1(&text.into());
}<|MERGE_RESOLUTION|>--- conflicted
+++ resolved
@@ -12,6 +12,7 @@
 pub mod entity;
 pub mod environment;
 pub mod events;
+mod fonts;
 pub mod input;
 pub mod layout;
 pub mod localization;
@@ -26,7 +27,6 @@
 pub mod view;
 pub mod views;
 pub mod window;
-pub use resource::fonts;
 
 mod storage;
 
@@ -47,14 +47,11 @@
 /// Members which we recommend you wildcard-import.
 #[doc(hidden)]
 pub mod prelude {
-<<<<<<< HEAD
-    pub use super::animation::{Animation, AnimationBuilder, Interpolator};
-=======
-    pub use super::animation::{AnimExt, Animation, AnimationBuilder};
+    pub use super::animation::{Animation, AnimationBuilder};
     pub use super::binding::{
         Binding, Data, Index, Lens, LensExt, Model, Res, Setter, StaticLens, Then, Wrapper,
     };
->>>>>>> df560a85
+
     pub use super::context::{
         AccessContext, AccessNode, Context, ContextProxy, DataContext, DrawContext, EmitContext,
         EventContext, ProxyEmitError,
@@ -63,26 +60,14 @@
     pub use super::environment::{Environment, EnvironmentEvent, ThemeMode};
     pub use super::events::{Event, Propagation};
     pub use super::input::{Keymap, KeymapEntry, KeymapEvent};
-<<<<<<< HEAD
     pub use super::layout::BoundingBox;
-=======
-    #[cfg(feature = "localization")]
->>>>>>> df560a85
     pub use super::localization::Localized;
     pub use super::modifiers::{
         AbilityModifiers, AccessibilityModifiers, ActionModifiers, LayoutModifiers, StyleModifiers,
         TextModifiers,
     };
     pub use super::resource::ImageRetentionPolicy;
-    pub use super::state::{
-        Binding, Data, Lens, LensExt, Model, OrLens, Res, Setter, StaticLens, Wrapper,
-    };
-<<<<<<< HEAD
-    pub use super::view::{Canvas, View};
-=======
-    pub use super::resource::fonts;
     pub use super::view::{Canvas, Handle, View};
->>>>>>> df560a85
     pub use super::views::*;
     pub use super::window::WindowModifiers;
     pub use accesskit::{Action, DefaultActionVerb, Live, Role};
@@ -93,26 +78,15 @@
     pub use vizia_window::{WindowDescription, WindowEvent, WindowSize};
 
     pub use super::style::{
-<<<<<<< HEAD
-        Abilities, Angle, BackgroundImage, BorderCornerShape, Color, CursorIcon, Display,
-        FontStyle, FontWeight, Length, LengthOrPercentage, LengthValue, LineDirection,
-        LinearGradient, Matrix, Opacity, Overflow, PseudoClassFlags, Transform, Visibility, RGBA,
-=======
-        BorderCornerShape, Color, Display, GradientDirection, GradientStop, LinearGradient,
-        Opacity, Overflow, Visibility,
->>>>>>> df560a85
+        Angle, BackgroundImage, BorderCornerShape, Color, CursorIcon, Display, FontStyle,
+        FontWeight, Length, LengthOrPercentage, LengthValue, LineDirection, LinearGradient, Matrix,
+        Opacity, Overflow, Transform, Visibility, RGBA,
     };
 
     pub use cosmic_text::FamilyOwned;
     pub use morphorm::Units::*;
-<<<<<<< HEAD
     pub use morphorm::{LayoutType, PositionType, Units};
     pub use unic_langid::LanguageIdentifier;
-=======
-    pub use morphorm::{GeometryChanged, LayoutType, PositionType, Units};
-    #[cfg(feature = "localization")]
-    pub use unic_langid::{langid, LanguageIdentifier};
->>>>>>> df560a85
 }
 
 /// One very small function for abstracting debugging between web and desktop programming.
