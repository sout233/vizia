--- conflicted
+++ resolved
@@ -5,13 +5,8 @@
 use crate::prelude::*;
 
 use crate::text::{
-<<<<<<< HEAD
-    apply_movement, offset_for_delete_backwards, Direction, EditableText, Movement, PreeditBackup,
-    Selection, VerticalMovement,
-=======
     apply_movement, enforce_text_bounds, ensure_visible, offset_for_delete_backwards, Direction,
-    EditableText, Movement, Selection, VerticalMovement,
->>>>>>> 5a2a6ad9
+    EditableText, Movement, PreeditBackup, Selection, VerticalMovement,
 };
 // use crate::views::scrollview::SCROLL_SENSITIVITY;
 use accesskit::{ActionData, ActionRequest};
@@ -354,11 +349,11 @@
     }
 
     fn delete_text(&mut self, cx: &mut EventContext, movement: Movement) {
-<<<<<<< HEAD
+        if self.show_placeholder {
+            return;
+        }
+
         if self.preedit_backup.is_some() {
-=======
-        if self.show_placeholder {
->>>>>>> 5a2a6ad9
             return;
         }
 
