use std::sync::Arc;

use morphorm::PositionType;

use crate::binding::RatioLens;
use crate::prelude::*;
use crate::views::Orientation;

pub(crate) const SCROLL_SENSITIVITY: f32 = 35.0;

#[derive(Lens, Data, Clone)]
pub struct ScrollData {
    /// Progress of scroll position between 0 and 1 for the x axis
    pub scroll_x: f32,
    /// Progress of scroll position between 0 and 1 for the y axis
    pub scroll_y: f32,

    /// Callback called when the scrollview is scrolled.
    #[lens(ignore)]
    pub on_scroll: Option<Arc<dyn Fn(&mut EventContext, f32, f32) + Send + Sync>>,

    /// Width of the inner VStack which holds the content (typically bigger than container_width)
    pub inner_width: f32,
    /// Height of the inner VStack which holds the content (typically bigger than container_height)
    pub inner_height: f32,
    /// Width of the outer `ScrollView` which wraps the inner (typically smaller than inner_width)
    pub container_width: f32,
    /// Height of the outer `ScrollView` which wraps the inner (typically smaller than inner_height)
    pub container_height: f32,
}

pub enum ScrollEvent {
    /// Sets the progress of scroll position between 0 and 1 for the x axis
    SetX(f32),
    /// Sets the progress of scroll position between 0 and 1 for the y axis
    SetY(f32),
    /// Adds given progress to scroll position for the x axis and clamps between 0 and 1
    ScrollX(f32),
    /// Adds given progress to scroll position for the y axis and clamps between 0 and 1
    ScrollY(f32),
    /// Sets the Size for the inner VStack which holds the content (typically bigger than `ParentGeo(f32, f32)`)
    ChildGeo(f32, f32),
    /// Sets the Size for the outer `ScrollView` which wraps the inner (typically smaller than `ChildGeo(f32, f32)`)
    ParentGeo(f32, f32),
    /// Sets the `on_scroll` callback.
    SetOnScroll(Option<Arc<dyn Fn(&mut EventContext, f32, f32) + Send + Sync>>),
}

impl ScrollData {
    fn reset(&mut self) {
        if self.inner_width == self.container_width {
            self.scroll_x = 0.0;
        }

        if self.inner_height == self.container_height {
            self.scroll_y = 0.0;
        }
    }
}

impl Model for ScrollData {
    fn event(&mut self, cx: &mut EventContext, event: &mut Event) {
        event.map(|scroll_update, meta| {
            match scroll_update {
                ScrollEvent::ScrollX(f) => {
                    self.scroll_x = (self.scroll_x + *f).clamp(0.0, 1.0);

                    if let Some(callback) = &self.on_scroll {
                        (callback)(cx, self.scroll_x, self.scroll_y);
                    }
                }

                ScrollEvent::ScrollY(f) => {
                    self.scroll_y = (self.scroll_y + *f).clamp(0.0, 1.0);
                    if let Some(callback) = &self.on_scroll {
                        (callback)(cx, self.scroll_x, self.scroll_y);
                    }
                }

                ScrollEvent::SetX(f) => {
                    self.scroll_x = *f;
                    if let Some(callback) = &self.on_scroll {
                        (callback)(cx, self.scroll_x, self.scroll_y);
                    }
                }

                ScrollEvent::SetY(f) => {
                    self.scroll_y = *f;
                    if let Some(callback) = &self.on_scroll {
                        (callback)(cx, self.scroll_x, self.scroll_y);
                    }
                }

                ScrollEvent::ChildGeo(x, y) => {
                    self.inner_width = *x;
                    self.inner_height = *y;
                    self.reset();
                }

                ScrollEvent::ParentGeo(w, h) => {
                    self.container_width = *w;
                    self.container_height = *h;
                    self.reset();
                }

                ScrollEvent::SetOnScroll(on_scroll) => {
                    self.on_scroll = on_scroll.clone();
                }
            }

            // Prevent scroll events propagating to any parent scrollviews.
            // TODO: This might be desired behavior when the scrollview is scrolled all the way.
            meta.consume();
        });
    }
}

pub struct ScrollView<L> {
    data: L,
}

impl ScrollView<Wrapper<scroll_data_derived_lenses::root>> {
    pub fn new<F>(
        cx: &mut Context,
        initial_x: f32,
        initial_y: f32,
        scroll_x: bool,
        scroll_y: bool,
        content: F,
    ) -> Handle<Self>
    where
        F: 'static + FnOnce(&mut Context),
    {
        Self { data: ScrollData::root }
            .build(cx, move |cx| {
                ScrollData {
                    scroll_x: initial_x,
                    scroll_y: initial_y,
                    inner_width: 0.0,
                    inner_height: 0.0,
                    container_width: 0.0,
                    container_height: 0.0,
                    on_scroll: None,
                }
                .build(cx);

                Self::common_builder(cx, ScrollData::root, content, scroll_x, scroll_y);
            })
            .checked(ScrollData::root.map(|data| {
                (data.container_height != data.inner_height)
                    || (data.container_width != data.inner_width)
            }))
    }
}

impl<L: Lens<Target = ScrollData>> ScrollView<L> {
    pub fn custom<F>(
        cx: &mut Context,
        scroll_x: bool,
        scroll_y: bool,
        data: L,
        content: F,
    ) -> Handle<Self>
    where
        F: 'static + FnOnce(&mut Context),
    {
        if cx.data::<ScrollData>().is_none() {
            panic!("ScrollView::custom requires a ScrollData to be built into a parent");
        }

        Self { data: data.clone() }.build(cx, |cx| {
            Self::common_builder(cx, data, content, scroll_x, scroll_y);
        })
    }

    fn common_builder<F>(cx: &mut Context, data: L, content: F, scroll_x: bool, scroll_y: bool)
    where
        F: 'static + FnOnce(&mut Context),
    {
<<<<<<< HEAD
        ScrollContent::new(cx, content).class("scroll_content").bind(
            data.clone(),
            |handle, data| {
                let dpi_factor = handle.scale_factor();
                if dpi_factor > 0.0 {
                    let data = data.get_val(handle.cx);
                    let left = ((data.child_x - data.parent_x) * data.scroll_x).round()
                        / handle.cx.style.dpi_factor as f32;
                    let top = ((data.child_y - data.parent_y) * data.scroll_y).round()
                        / handle.cx.style.dpi_factor as f32;
                    handle.left(Units::Pixels(-left.abs())).top(Units::Pixels(-top.abs()));
                }
            },
        );
=======
        ScrollContent::new(cx, content).bind(data.clone(), |handle, data| {
            let dpi_factor = handle.scale_factor();
            if dpi_factor > 0.0 {
                let data = data.get(handle.cx);
                let left = ((data.inner_width - data.container_width) * data.scroll_x).round()
                    / handle.cx.style.dpi_factor as f32;
                let top = ((data.inner_height - data.container_height) * data.scroll_y).round()
                    / handle.cx.style.dpi_factor as f32;
                handle.left(Units::Pixels(-left.abs())).top(Units::Pixels(-top.abs()));
            }
        });
>>>>>>> 9a1875f5

        if scroll_y {
            Scrollbar::new(
                cx,
                data.clone().then(ScrollData::scroll_y),
                data.clone()
                    .then(RatioLens::new(ScrollData::container_height, ScrollData::inner_height)),
                Orientation::Vertical,
                |cx, value| {
                    cx.emit(ScrollEvent::SetY(value));
                },
            )
            .position_type(PositionType::SelfDirected);
        }

        if scroll_x {
            Scrollbar::new(
                cx,
                data.clone().then(ScrollData::scroll_x),
                data.then(RatioLens::new(ScrollData::container_width, ScrollData::inner_width)),
                Orientation::Horizontal,
                |cx, value| {
                    cx.emit(ScrollEvent::SetX(value));
                },
            )
            .position_type(PositionType::SelfDirected);
        }
    }
}

impl<L: Lens<Target = ScrollData>> View for ScrollView<L> {
    fn element(&self) -> Option<&'static str> {
        Some("scrollview")
    }

    fn event(&mut self, cx: &mut EventContext, event: &mut Event) {
        event.map(|window_event, _| match window_event {
            WindowEvent::GeometryChanged(geo) => {
                if geo.contains(GeoChanged::WIDTH_CHANGED)
                    || geo.contains(GeoChanged::HEIGHT_CHANGED)
                {
                    let bounds = cx.bounds();
                    cx.emit(ScrollEvent::ParentGeo(bounds.w, bounds.h));
                }
            }

            WindowEvent::MouseScroll(x, y) => {
                cx.set_active(true);
                let (x, y) =
                    if cx.modifiers.contains(Modifiers::SHIFT) { (-*y, -*x) } else { (-*x, -*y) };

<<<<<<< HEAD
                // what percentage of the negative space does this cross?
                let data = self.data.get_val(cx);
                if x != 0.0 && data.child_x > data.parent_x {
                    let negative_space = data.child_x - data.parent_x;
=======
                // What percentage of the negative space does this cross?
                let data = self.data.get(cx);
                if x != 0.0 && data.inner_width > data.container_width {
                    let negative_space = data.inner_width - data.container_width;
>>>>>>> 9a1875f5
                    let logical_delta = x * SCROLL_SENSITIVITY / negative_space;
                    cx.emit(ScrollEvent::ScrollX(logical_delta));
                }
                if y != 0.0 && data.inner_height > data.container_height {
                    let negative_space = data.inner_height - data.container_height;
                    let logical_delta = y * SCROLL_SENSITIVITY / negative_space;
                    cx.emit(ScrollEvent::ScrollY(logical_delta));
                }
            }

            WindowEvent::MouseOut => {
                cx.set_active(false);
            }

            _ => {}
        });
    }
}

impl<'a, L: Lens> Handle<'a, ScrollView<L>> {
    /// Sets a callback which will be called when a scrollview is scrolled, either with the mouse wheel, touchpad, or using the scroll bars.
    pub fn on_scroll(
        self,
        callback: impl Fn(&mut EventContext, f32, f32) + 'static + Send + Sync,
    ) -> Self {
        self.cx.emit_to(self.entity(), ScrollEvent::SetOnScroll(Some(Arc::new(callback))));
        self
    }
}

struct ScrollContent {}

impl ScrollContent {
    pub fn new(cx: &mut Context, content: impl FnOnce(&mut Context)) -> Handle<Self> {
        Self {}.build(cx, content).class("scroll_content")
    }
}

impl View for ScrollContent {
    fn element(&self) -> Option<&'static str> {
        Some("scroll_content")
    }

    fn event(&mut self, cx: &mut EventContext, event: &mut Event) {
        event.map(|window_event, _| match window_event {
            WindowEvent::GeometryChanged(geo) => {
                if geo.contains(GeoChanged::WIDTH_CHANGED)
                    || geo.contains(GeoChanged::HEIGHT_CHANGED)
                {
                    let bounds = cx.bounds();
                    // If the width or height have changed then send this back up to the ScrollData.
                    cx.emit(ScrollEvent::ChildGeo(bounds.w, bounds.h));
                }
            }

            _ => {}
        });
    }
}<|MERGE_RESOLUTION|>--- conflicted
+++ resolved
@@ -177,26 +177,10 @@
     where
         F: 'static + FnOnce(&mut Context),
     {
-<<<<<<< HEAD
-        ScrollContent::new(cx, content).class("scroll_content").bind(
-            data.clone(),
-            |handle, data| {
-                let dpi_factor = handle.scale_factor();
-                if dpi_factor > 0.0 {
-                    let data = data.get_val(handle.cx);
-                    let left = ((data.child_x - data.parent_x) * data.scroll_x).round()
-                        / handle.cx.style.dpi_factor as f32;
-                    let top = ((data.child_y - data.parent_y) * data.scroll_y).round()
-                        / handle.cx.style.dpi_factor as f32;
-                    handle.left(Units::Pixels(-left.abs())).top(Units::Pixels(-top.abs()));
-                }
-            },
-        );
-=======
         ScrollContent::new(cx, content).bind(data.clone(), |handle, data| {
             let dpi_factor = handle.scale_factor();
             if dpi_factor > 0.0 {
-                let data = data.get(handle.cx);
+                let data = data.get_val(handle.cx);
                 let left = ((data.inner_width - data.container_width) * data.scroll_x).round()
                     / handle.cx.style.dpi_factor as f32;
                 let top = ((data.inner_height - data.container_height) * data.scroll_y).round()
@@ -204,7 +188,6 @@
                 handle.left(Units::Pixels(-left.abs())).top(Units::Pixels(-top.abs()));
             }
         });
->>>>>>> 9a1875f5
 
         if scroll_y {
             Scrollbar::new(
@@ -256,17 +239,10 @@
                 let (x, y) =
                     if cx.modifiers.contains(Modifiers::SHIFT) { (-*y, -*x) } else { (-*x, -*y) };
 
-<<<<<<< HEAD
-                // what percentage of the negative space does this cross?
+                // What percentage of the negative space does this cross?
                 let data = self.data.get_val(cx);
-                if x != 0.0 && data.child_x > data.parent_x {
-                    let negative_space = data.child_x - data.parent_x;
-=======
-                // What percentage of the negative space does this cross?
-                let data = self.data.get(cx);
                 if x != 0.0 && data.inner_width > data.container_width {
                     let negative_space = data.inner_width - data.container_width;
->>>>>>> 9a1875f5
                     let logical_delta = x * SCROLL_SENSITIVITY / negative_space;
                     cx.emit(ScrollEvent::ScrollX(logical_delta));
                 }
